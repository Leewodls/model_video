--- conflicted
+++ resolved
@@ -263,120 +263,4 @@
       "comments": "얼굴이 0개 감지됨"
     }
   ]
-<<<<<<< HEAD
-}
-
-{
-  "user_id": "T",
-  "video_analysis_fawacl8a": [
-    {
-      "category": "부정행위 요약",
-      "index": 0,
-      "comments": "⚠️ 다른 사람 존재 의심 감지됨"
-    },
-    {
-      "category": "부정행위",
-      "index": 1,
-      "comments": "얼굴이 2개 감지됨 (다른 사람 존재 의심)"
-    }
-  ]
-}
-
-{
-  "user_id": "T",
-  "video_analysis_7956040h": [
-    {
-      "category": "부정행위 요약",
-      "index": 0,
-      "comments": "⚠️ 다른 사람 존재 의심 감지됨"
-    },
-    {
-      "category": "부정행위",
-      "index": 1,
-      "comments": "얼굴이 2개 감지됨 (다른 사람 존재 의심)"
-    }
-  ]
-}
-
-{
-  "user_id": "T",
-  "video_analysis_ozh2hs9r": [
-    {
-      "category": "부정행위 요약",
-      "index": 0,
-      "comments": "⚠️ 다른 사람 존재 의심 감지됨"
-    },
-    {
-      "category": "부정행위",
-      "index": 1,
-      "comments": "얼굴이 2개 감지됨 (다른 사람 존재 의심)"
-    }
-  ]
-}
-
-{
-  "user_id": "T",
-  "video_analysis_463f9pd4": [
-    {
-      "category": "부정행위 요약",
-      "index": 0,
-      "comments": "⚠️ 다른 사람 존재 의심 감지됨"
-    },
-    {
-      "category": "부정행위",
-      "index": 1,
-      "comments": "얼굴이 2개 감지됨 (다른 사람 존재 의심)"
-    }
-  ]
-}
-
-{
-  "user_id": "T",
-  "video_analysis_mv9uqy_k": [
-    {
-      "category": "부정행위 요약",
-      "index": 0,
-      "comments": "⚠️ 다른 사람 존재 의심 감지됨"
-    },
-    {
-      "category": "부정행위",
-      "index": 1,
-      "comments": "얼굴이 2개 감지됨 (다른 사람 존재 의심)"
-    }
-  ]
-}
-
-{
-  "user_id": "T",
-  "video_analysis_o2d_os4s": [
-    {
-      "category": "부정행위 요약",
-      "index": 0,
-      "comments": "⚠️ 다른 사람 존재 의심 감지됨"
-    },
-    {
-      "category": "부정행위",
-      "index": 1,
-      "comments": "얼굴이 2개 감지됨 (다른 사람 존재 의심)"
-    }
-  ]
-}
-
-{
-  "user_id": "T",
-  "video_analysis_4ukqj0fz": [
-    {
-      "category": "부정행위 요약",
-      "index": 0,
-      "comments": "⚠️ 다른 사람 존재 의심 감지됨"
-    },
-    {
-      "category": "부정행위",
-      "index": 1,
-      "comments": "얼굴이 2개 감지됨 (다른 사람 존재 의심)"
-    }
-  ]
-}
-=======
-}
->>>>>>> 77d30cff
+}